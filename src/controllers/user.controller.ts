import { Request, Response } from 'express';
import userService from '../services/user.service';
import logger from '../utils/logger';
import { AutonomousComunity, UserRole } from '../models/user.model';
<<<<<<< HEAD
import { AuthRequest } from '../types/auth';
import { S3Service } from '../services/s3.service';
=======
>>>>>>> a377f43e

/**
 * Creates a user and saves it in the DB.
 * @param req Request object already validated.
 * @param res Response object, will have 201 if save was successful or 500 if an error occurred.
 * @returns Promise<void>
 */
export const createUser = async (req: Request, res: Response): Promise<void> => {
  try {
    const userData = {
      username: req.body.username,
      email: req.body.email,
      password: req.body.password,
      profilePicture: req.body.profilePicture,
      role: req.body.role,
      autonomousCommunity: req.body.autonomousCommunity,
    };

    await userService.createUser(userData);
    res.status(201).json({ message: 'User created successfully' });
    logger.info(`User created: ${req.body.username}`);
  } catch (err: any) {
    res.status(500).json({ message: 'Error creating user', error: err.message });
    logger.error('Error creating user', err);
  }
};

/**
 * Updates an existing user.
 * @param req Request object containing the user data to update.
 * @param res Response object, will have 200 if update was successful, 404 if user not found, or 500 if an error occurred.
 * @returns Promise<void>
 */
export const updateUser = async (req: Request, res: Response): Promise<void> => {
  try {
    const userId = req.params.id;
    const updateData = req.body;
    const updatedUser = await userService.updateUser(userId, updateData);

    if (!updatedUser) {
      res.status(404).json({ message: 'User not found' });
      return;
    }

    res.status(200).json({ message: 'User updated successfully', user: updatedUser });
    logger.info(`User updated: ${userId}`);
  } catch (err: any) {
    res.status(500).json({ message: 'Error updating user', error: err.message });
    logger.error('Error updating user', err);
  }
};

/**
 * Deletes a user from the system.
 * @param req Request object containing user ID to delete.
 * @param res Response object, will have 200 if deletion was successful, 404 if user not found, or 500 if an error occurred.
 * @returns Promise<void>
 */
export const deleteUser = async (req: Request, res: Response): Promise<void> => {
  try {
    const userId = req.params.id;

    // Check if the user being deleted is the authenticated or the one deleting is an admin
    if (userId !== req.auth!.id && !req.auth!.isAdmin) {
      res
        .status(403)
        .json({ message: 'Forbidden: You do not have permission to delete this user' });
      logger.warn(`Unauthorized delete attempt by user: ${req.auth!.id}`);
      return;
    }

    const deleted = await userService.deleteUser(userId);

    if (!deleted) {
      res.status(404).json({ message: 'User not found' });
      return;
    }

    res.status(200).json({ message: 'User deleted successfully' });
    logger.info(`User deleted: ${userId}`);
  } catch (err: any) {
    res.status(500).json({ message: 'Error deleting user', error: err.message });
    logger.error('Error deleting user', err);
  }
};

/**
 * Authenticates a user given their username or email and password.
 * @param req Request object containing login credentials.
 * @param res Response object, will have 200 if login was successful, 401 if invalid credentials, or 500 if an error occurred.
 * @returns Promise<void>
 */
export const login = async (req: Request, res: Response): Promise<void> => {
  try {
    const { usernameOrEmail, password } = req.body;
    const result = await userService.loginUser(usernameOrEmail, password);

    if (!result) {
      res.status(401).json({ message: 'Invalid credentials' });
      return;
    }

    const { user, token } = result;
    res.status(200).json({ token, user });
    logger.info(`User ${user.username} logged in`);
  } catch (err: any) {
    res.status(500).json({ message: 'Login error', error: err.message });
    logger.error('Login error', err);
  }
};

/**
 * Gets user information by ID.
 * @param req Request object containing the user ID.
 * @param res Response object, will have 200 if user is found, 404 if not found, or 500 if an error occurred.
 * @returns Promise<void>
 */
export const getUser = async (req: Request, res: Response): Promise<void> => {
  try {
    const userId = req.params.id;
    const user = await userService.getUserById(userId);

    if (!user) {
      res.status(404).json({ message: 'User not found' });
      return;
    }

    res.status(200).json(user);
    logger.info(`User retrieved: ${userId}`);
  } catch (err: any) {
    res.status(500).json({ message: 'Error retrieving user', error: err.message });
    logger.error('Error retrieving user', err);
  }
};

/**
 * Gets all users with optional pagination.
 * @param req Request object with optional limit and skip parameters.
 * @param res Response object, will have 200 with users array or 500 if an error occurred.
 * @returns Promise<void>
 */
export const getAllUsers = async (req: Request, res: Response): Promise<void> => {
  try {
    const username = req.query.username as string | undefined;
    const email = req.query.email as string | undefined;
    const role = req.query.role as UserRole | undefined;
    const autCom = req.query.autCom as AutonomousComunity | undefined;
    const isAdmin = req.query.isAdmin as boolean | undefined;
    const page = parseInt(req.query.page as string) || 1; // Default to page 1
    const size = parseInt(req.query.size as string) || 16; // Default to size 16

    const { users, totalPages } = await userService.getAllUsers(
      username,
      email,
      role,
      autCom,
      isAdmin,
      page,
      size,
    );
    const totalUsers = await userService.countUsers();

    res.status(200).json({
      users: users,
      page: page,
      pageSize: size,
      totalUsers: totalUsers,
      totalPages: totalPages,
    });
    logger.info(`Retrieved all users: ${users.length}`);
  } catch (err: any) {
    res.status(500).json({ message: 'Error retrieving users', error: err.message });
    logger.error('Error retrieving users', err);
  }
};

/**
 * Requests to unblock a user account.
 * @param req Request object.
 * @param res Response object.
 * @returns Promise<void>
 */
export const requestUnblock = async (req: Request, res: Response): Promise<void> => {
  try {
    const userId = req.body.id;
    const unblockAppeal = req.body.appeal;
    const blockedUser = await userService.requestUnblock(userId, unblockAppeal);

    if (!blockedUser) {
      res.status(404).json({ message: 'User not found' });
      return;
    }

    res.status(200).json({ message: 'Unblock appeal registered successfully' });
    logger.info(`User updated: ${userId}`);
  } catch (err: any) {
    res.status(500).json({ message: 'Error requesting to unblock user', error: err.message });
    logger.error('Error requesting to unblock user', err);
  }
};

/**
 * Blocks a user account.
 * @param req Request object.
 * @param res Response object.
 * @returns Promise<void>
 */
export const blockUser = async (req: Request, res: Response): Promise<void> => {
  try {
    const userId = req.body.id;
    const userBlocked = await userService.blockUser(userId, req.body.reason);

    if (!userBlocked) {
      res.status(404).json({ message: 'User not found' });
      return;
    }

    res.status(200).json({ message: 'User blocked successfully' });
    logger.info(`User ${userId} blocked`);
  } catch (err: any) {
    res.status(500).json({ message: 'Error blocking user', error: err.message });
    logger.error('Error blocking user', err);
  }
};

/**
 * Unblocks a user account and removes its unblock appeal.
 * @param req Request object.
 * @param res Response object.
 * @returns Promise<void>
 */
export const unblockUser = async (req: Request, res: Response): Promise<void> => {
  try {
    const userId = req.body.id;
    const userUnBlocked = await userService.unblockUser(userId);

    if (!userUnBlocked) {
      res.status(404).json({ message: 'User not found' });
      return;
    }

    res.status(200).json({ message: 'User unblocked successfully' });
    logger.info(`User ${userId} unblocked`);
  } catch (err: any) {
    res.status(500).json({ message: 'Error unblocking user', error: err.message });
    logger.error('Error unblocking user', err);
  }
};

export const makeAdmin = async (req: Request, res: Response): Promise<void> => {
  try {
    const userId = req.body.id;
    const promotedUser = await userService.makeAdmin(userId);

    if (!promotedUser) {
      res.status(404).json({ message: 'User not found' });
      return;
    }

    res.status(200).json({ message: 'User promoted to admin successfully' });
    logger.info(`User ${userId} promoted to admin`);
  } catch (err: any) {
    res.status(500).json({ message: 'Error promoting user to admin', error: err.message });
    logger.error('Error promoting user to admin', err);
  }
};

/**
 * Sube una foto de perfil para el usuario autenticado
 * @param req Request object con el archivo de imagen
 * @param res Response object
 */
export const uploadProfilePicture = async (req: AuthRequest, res: Response): Promise<void> => {
  try {
    const userId = req.auth?.id;
    const file = req.file;

    if (!userId) {
      res.status(401).json({ message: 'Usuario no autenticado' });
      return;
    }

    if (!file) {
      res.status(400).json({ message: 'No se ha subido ningún archivo' });
      return;
    }

    const s3Key = await userService.uploadProfilePicture(userId, file);
    const signedUrl = await S3Service.getSignedUrl(s3Key);
    res.json({ message: 'Foto de perfil subida exitosamente', imageUrl: signedUrl });
  } catch (error: any) {
    logger.error('Error al subir foto de perfil:', error);
    res.status(500).json({ message: 'Error al subir foto de perfil', error: error.message });
  }
};

/**
 * Deletes the authenticated user's profile picture
 * @param req Request object with authenticated user
 * @param res Response object
 */
export const deleteProfilePicture = async (req: AuthRequest, res: Response): Promise<void> => {
  try {
    const userId = req.auth?.id;

    if (!userId) {
      res.status(401).json({ message: 'User not authenticated' });
      return;
    }

    const deleted = await userService.deleteProfilePicture(userId);

    if (!deleted) {
      res.status(404).json({ message: 'User not found or has no profile picture' });
      return;
    }

    res.json({ message: 'Profile picture successfully deleted' });
  } catch (error: any) {
    logger.error('Error deleting profile picture:', error);
    res.status(500).json({ message: 'Error deleting profile picture', error: error.message });
  }
};

/**
 * Refreshes signed URLs for user profile pictures
 * @param req Request object containing user IDs to refresh
 * @param res Response object, will have 200 with refreshed image URLs or 500 if an error occurred
 * @returns Promise<void>
 */
export const refreshUserImages = async (req: Request, res: Response): Promise<void> => {
  try {
    const { userIds } = req.body;
    const images = await userService.refreshUserImages(userIds);
    res.json({ images });
  } catch (error) {
    logger.error('Error refreshing user images:', error);
    res.status(500).json({ message: 'Error refreshing images' });
  }
};<|MERGE_RESOLUTION|>--- conflicted
+++ resolved
@@ -2,11 +2,8 @@
 import userService from '../services/user.service';
 import logger from '../utils/logger';
 import { AutonomousComunity, UserRole } from '../models/user.model';
-<<<<<<< HEAD
 import { AuthRequest } from '../types/auth';
 import { S3Service } from '../services/s3.service';
-=======
->>>>>>> a377f43e
 
 /**
  * Creates a user and saves it in the DB.
