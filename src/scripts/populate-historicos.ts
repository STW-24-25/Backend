import dotenv from 'dotenv';
<<<<<<< HEAD
dotenv.config(); // Carga las variables de entorno del archivo .env
=======

dotenv.config();
>>>>>>> f800e033

import priceService from '../services/price.service';
import logger from '../utils/logger';
import connectDB from '../utils/db';

async function populateHistoricos() {
  try {
    await connectDB();
    logger.info('Connected to MongoDB');

    // Años a procesar de forma secuencial
    const startYear = 2019;
    const endYear = new Date().getFullYear();

    logger.info(`Starting historical price data population from ${startYear} to ${endYear}...`);

    let totalRecords = 0;
    let totalSaved = 0;
    let totalErrors = 0;

    // Procesar un año a la vez
    for (let year = startYear; year <= endYear; year++) {
      logger.info(`=== Processing year ${year} ===`);

      try {
        // Llamar al método del service para cada año individualmente
        const summary = await priceService.updatePrices(year);

        // Acumular estadísticas
        totalRecords += summary.totalRecords;
        totalSaved += summary.savedRecords;
        totalErrors += summary.errorRecords;

        logger.info(`Year ${year} completed successfully`);
      } catch (error) {
        logger.error(`Error processing year ${year}:`, error);
        // Continuar con el siguiente año aunque haya error
      }
    }

    // Show final summary
    logger.info('=== OVERALL PROCESSING SUMMARY ===');
    logger.info(`Years processed: ${endYear - startYear + 1}`);
    logger.info(`Total parsed records: ${totalRecords}`);
    logger.info(`Successfully saved records: ${totalSaved}`);
    logger.info(`Records with errors: ${totalErrors}`);
    logger.info('================================');

    logger.info('Historical data population completed');
    process.exit(0);
  } catch (error) {
    logger.error('Error in population process:', error);
    process.exit(1);
  }
}

populateHistoricos();<|MERGE_RESOLUTION|>--- conflicted
+++ resolved
@@ -1,10 +1,6 @@
 import dotenv from 'dotenv';
-<<<<<<< HEAD
-dotenv.config(); // Carga las variables de entorno del archivo .env
-=======
 
 dotenv.config();
->>>>>>> f800e033
 
 import priceService from '../services/price.service';
 import logger from '../utils/logger';
