--- conflicted
+++ resolved
@@ -1,10 +1,6 @@
 import dotenv from 'dotenv';
-<<<<<<< HEAD
-dotenv.config(); // Cargar variables de entorno desde .env
-=======
 
 dotenv.config();
->>>>>>> f800e033
 
 import logger from '../utils/logger';
 import connectDB from '../utils/db';
